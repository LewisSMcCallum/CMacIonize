/*******************************************************************************
 * This file is part of CMacIonize
 * Copyright (C) 2016 Bert Vandenbroucke (bert.vandenbroucke@gmail.com)
 *
 * CMacIonize is free software: you can redistribute it and/or modify
 * it under the terms of the GNU Affero General Public License as published by
 * the Free Software Foundation, either version 3 of the License, or
 * (at your option) any later version.
 *
 * CMacIonize is distributed in the hope that it will be useful,
 * but WITOUT ANY WARRANTY; without even the implied warranty of
 * MERCHANTABILITY or FITNESS FOR A PARTICULAR PURPOSE. See the
 * GNU Affero General Public License for more details.
 *
 * You should have received a copy of the GNU Affero General Public License
 * along with CMacIonize. If not, see <http://www.gnu.org/licenses/>.
 ******************************************************************************/

/**
 * @file EmissivityCalculator.cpp
 *
 * @brief EmissivityCalculator implementation.
 *
 * @author Bert Vandenbroucke (bv7@st-andrews.ac.uk)
 */
#include "EmissivityCalculator.hpp"
#include "Abundances.hpp"
#include "DensityGrid.hpp"
#include "DensityValues.hpp"
#include "LineCoolingData.hpp"
#include "PhysicalConstants.hpp"
#include "Utilities.hpp"
#include <cmath>
#include <iostream>

/**
 * @brief Constructor.
 *
 * Initializes hydrogen and helium continuous emission coefficient tables.
 *
 * @param abundances Abundances.
 */
EmissivityCalculator::EmissivityCalculator(const Abundances &abundances)
    : _abundances(abundances) {
  // these values come from Brown & Mathews (1970)
  // the hmit and heplt tables correspond to wavelength 3646 in table 1 and
  // wavelength 3680 in table 5 respectively
  // the hplt and hemit tables correspond to the values you get when you
  // linearly interpolate in table 1 to wavelength 3681 and in table 5 to
  // wavelength 3646 respectively
  // all values are in 1.e-40 erg cm^3 s^-1 Hz^-1 (except for the ttab values,
  // which are in K).
  const double ttab[8] = {4.e3, 6.e3, 8.e3, 1.e4, 1.2e4, 1.4e4, 1.6e4, 1.8e4};
  const double hplt[8] = {0.162, 0.584, 1.046, 1.437,
                          1.742, 1.977, 2.159, 2.297};
  const double hmit[8] = {92.6, 50.9, 33.8, 24.8, 19.53, 16.09, 13.7, 11.96};
  const double heplt[8] = {0.189, 0.622, 1.076, 1.45, 1.74, 1.963, 2.14, 2.27};
  const double hemit[8] = {15.7, 9.23, 6.71, 5.49, 4.83, 4.41, 4.135, 3.94};

  for (uint_fast8_t i = 0; i < 8; ++i) {
    _logttab[i] = std::log(ttab[i]);
    _loghplt[i] = std::log(hplt[i]);
    _loghmit[i] = std::log(hmit[i]);
    _logheplt[i] = std::log(heplt[i]);
    _loghemit[i] = std::log(hemit[i]);
  }
}

/**
 * @brief Calculate the hydrogen and helium continuous emission coefficients at
 * the given temperature.
 *
 * @param T Temperature (in K).
 * @param emission_hydrogen_high Hydrogen coefficient 1 (in J m^3 s^-1
 * angstrom^-1).
 * @param emission_hydrogen_low Hydrogen coefficient 2 (in J m^3 s^-1
 * angstrom^-1).
 * @param emission_helium_high Helium coefficient 1 (in J m^3 s^-1 angstrom^-1).
 * @param emission_helium_low Helium coefficient 2 (in J m^3 s^-1 angstrom^-1).
 */
void EmissivityCalculator::get_balmer_jump_emission(
    double T, double &emission_hydrogen_high, double &emission_hydrogen_low,
    double &emission_helium_high, double &emission_helium_low) const {

  const double logt = std::log(T);

  int_fast32_t i = Utilities::locate(logt, _logttab, 8);
  i = std::max(i, int_fast32_t(0));
  i = std::min(i, int_fast32_t(6));

  emission_hydrogen_high = _loghplt[i] + (logt - _logttab[i]) *
                                             (_loghplt[i + 1] - _loghplt[i]) /
                                             (_logttab[i + 1] - _logttab[i]);
  emission_hydrogen_low = _loghmit[i] + (logt - _logttab[i]) *
                                            (_loghmit[i + 1] - _loghmit[i]) /
                                            (_logttab[i + 1] - _logttab[i]);
  emission_helium_high = _logheplt[i] + (logt - _logttab[i]) *
                                            (_logheplt[i + 1] - _logheplt[i]) /
                                            (_logttab[i + 1] - _logttab[i]);
  emission_helium_low = _loghemit[i] + (logt - _logttab[i]) *
                                           (_loghemit[i + 1] - _loghemit[i]) /
                                           (_logttab[i + 1] - _logttab[i]);

  emission_hydrogen_high = std::exp(emission_hydrogen_high);
  emission_hydrogen_low = std::exp(emission_hydrogen_low);
  emission_helium_high = std::exp(emission_helium_high);
  emission_helium_low = std::exp(emission_helium_low);
  // the values above are in 1.e-40 erg cm^3 s^-1 Hz^-1
  // convert to J m^3 s^-1 angstrom^-1
  const double lightspeed =
      PhysicalConstants::get_physical_constant(PHYSICALCONSTANT_LIGHTSPEED);
  emission_hydrogen_high *= 1.e-43 * lightspeed / (3681. * 3681.);
  emission_hydrogen_low *= 1.e-43 * lightspeed / (3643. * 3643.);
  emission_helium_high *= 1.e-43 * lightspeed / (3681. * 3681.);
  emission_helium_low *= 1.e-43 * lightspeed / (3643. * 3643.);
}

/**
 * @brief Calculate the emissivity values for a single cell.
 *
 * @param ionization_variables IonizationVariables of the cell.
 * @param abundances Abundances.
 * @param line_cooling_data LineCoolingData used to calculate emission line
 * strengths.
 * @return EmissivityValues in the cell.
 */
EmissivityValues EmissivityCalculator::calculate_emissivities(
    IonizationVariables &ionization_variables,
    const Abundances &abundances,
    const LineCoolingData &line_cooling_data) const {

  const double h0max = 1.0;
  const double tmin = 1.e3;
  const double tmax = 1.e5;

  EmissivityValues eval;

  if (ionization_variables.get_ionic_fraction(ION_H_n) < 0.1 &&
       ionization_variables.get_temperature() < 10000) {
         ionization_variables.set_temperature(10000);
  }
  if (ionization_variables.get_ionic_fraction(ION_H_n) > 0.9 &&
      ionization_variables.get_temperature() > 500) {
        ionization_variables.set_temperature(500);
      }

  if (ionization_variables.get_ionic_fraction(ION_H_n) < h0max &&
      ionization_variables.get_temperature() > tmin &&
      ionization_variables.get_temperature() < tmax) {
    const double ntot = ionization_variables.get_number_density();
    const double nhp =
        ntot * (1. - ionization_variables.get_ionic_fraction(ION_H_n));
#ifdef HAS_HELIUM
    const double nhep =
<<<<<<< HEAD
        ntot * (ionization_variables.get_ionic_fraction(ION_He_p1)) *
        abundances.get_abundance(ELEMENT_He);
    const double nhepp = ntot * (1.0 - ionization_variables.get_ionic_fraction(ION_He_n) -
              ionization_variables.get_ionic_fraction(ION_He_p1))*abundances.get_abundance(ELEMENT_He);
#else
    const double nhep = 0.;
    const double nhepp = 0.;
#endif
    const double ne = nhp + nhep + 2.*nhepp;


=======
        ntot * (1. - ionization_variables.get_ionic_fraction(ION_He_n) - ionization_variables.get_ionic_fraction(ION_He_p1)) *
        abundances.get_abundance(ELEMENT_He);
    const double nhpp = ntot*(ionization_variables.get_ionic_fraction(ION_He_p1));
#else
    const double nhep = 0.;
    const double nhpp = 0.;
#endif
    const double ne = nhp + nhep + 2.0*nhpp;
>>>>>>> ec7fbe97

    // get the abundances of the ions used by the line cooling computation
    double abund[LINECOOLINGDATA_NUMELEMENTS];

#ifdef HAS_CARBON
    // carbon
    // we assume that all carbon is either C+, C++, or C+++
    // we only use C+ and C++
    // note that the ionic fraction of C_p1 corresponds to the fraction of
    // ionized C+, i.e. the fraction of C++
    abund[CII] = abundances.get_abundance(ELEMENT_C) *
                 (1. - ionization_variables.get_ionic_fraction(ION_C_p1) -
                  ionization_variables.get_ionic_fraction(ION_C_p2));
    abund[CIII] = abundances.get_abundance(ELEMENT_C) *
                  ionization_variables.get_ionic_fraction(ION_C_p1);
#else
// Lewis hacked this in to make an error go away... Dont see it causing problems...
   abund[CII] = 0.0;
#endif

#ifdef HAS_NITROGEN
    // nitrogen
    // we assume all nitrogen is either N0, N+, N++ or N+++
    // we only use N0, N+ and N++
    abund[NI] = abundances.get_abundance(ELEMENT_N) *
                (1. - ionization_variables.get_ionic_fraction(ION_N_n) -
                 ionization_variables.get_ionic_fraction(ION_N_p1) -
                 ionization_variables.get_ionic_fraction(ION_N_p2));
    abund[NII] = abundances.get_abundance(ELEMENT_N) *
                 ionization_variables.get_ionic_fraction(ION_N_n);
    abund[NIII] = abundances.get_abundance(ELEMENT_N) *
                  ionization_variables.get_ionic_fraction(ION_N_p1);
#endif

#ifdef HAS_OXYGEN
    // oxygen
    // we assume all oxygen is either O0, O+ or O++
    // we use all of them
    abund[OI] = abundances.get_abundance(ELEMENT_O) *
                (1. - ionization_variables.get_ionic_fraction(ION_O_n) -
                 ionization_variables.get_ionic_fraction(ION_O_p1) -
                 ionization_variables.get_ionic_fraction(ION_O_p2) -
                  ionization_variables.get_ionic_fraction(ION_O_p3));
    abund[OII] = abundances.get_abundance(ELEMENT_O) *
                 ionization_variables.get_ionic_fraction(ION_O_n);
    abund[OIII] = abundances.get_abundance(ELEMENT_O) *
                  ionization_variables.get_ionic_fraction(ION_O_p1);
#endif

#ifdef HAS_NEON
    // neon
    // we make no assumptions on the relative abundances of different neon ions
    // we only use Ne+ and Ne++
    abund[NeII] = abundances.get_abundance(ELEMENT_Ne) *
                  ionization_variables.get_ionic_fraction(ION_Ne_n);
    abund[NeIII] = abundances.get_abundance(ELEMENT_Ne) *
                   ionization_variables.get_ionic_fraction(ION_Ne_p1);
#endif

#ifdef HAS_SULPHUR
    // sulphur
    // we assume all sulphur is either S+, S++, S+++ or S++++
    // we only use S+, S++ and S+++
    abund[SII] = abundances.get_abundance(ELEMENT_S) *
                 (1. - ionization_variables.get_ionic_fraction(ION_S_p1) -
                  ionization_variables.get_ionic_fraction(ION_S_p2) -
                  ionization_variables.get_ionic_fraction(ION_S_p3));
    abund[SIII] = abundances.get_abundance(ELEMENT_S) *
                  ionization_variables.get_ionic_fraction(ION_S_p1);
    abund[SIV] = abundances.get_abundance(ELEMENT_S) *
                 ionization_variables.get_ionic_fraction(ION_S_p2);
#endif

    std::vector< std::vector< double > > line_strengths =
        line_cooling_data.get_line_strengths(
            ionization_variables.get_temperature(), ne, abund);

    const double T = ionization_variables.get_temperature();
    const double T4 = T * 1.e-4;
    // we added correction factors 1.e-12 to convert densities to cm^-3
    // and an extra factor 1.e-1 to convert to J m^-3s^-1
    // Osterbrock & Ferland (2006), table 4.1
    eval.set_emissivity(EMISSIONLINE_HAlpha,
                        ne * nhp * 2.87 * 1.24e-38 * std::pow(T4, -0.938));
    // fits to Storey & Hummer (1995) data...
    eval.set_emissivity(EMISSIONLINE_HBeta,
                        ne * nhp * 1.24e-38 * std::pow(T4, -0.878));
    eval.set_emissivity(EMISSIONLINE_HII,
                        nhp * ne * 4.9e-40 * std::pow(T4, -0.848));

    double emhpl = 0.;
    double emhmi = 0.;
    double emhepl = 0.;
    double emhemi = 0.;
    get_balmer_jump_emission(ionization_variables.get_temperature(), emhpl,
                             emhmi, emhepl, emhemi);
    eval.set_emissivity(EMISSIONLINE_BALMER_JUMP_LOW,
                        ne * (nhp * emhmi + nhep * emhemi));
    eval.set_emissivity(EMISSIONLINE_BALMER_JUMP_HIGH,
                        ne * (nhp * emhpl + nhep * emhepl));

    // NII
    // Osterbrock & Ferland (2006), table 3.12
    // ground state: 3P0
    // excited states: 3P1, 3P2, 1D2, 1S0
    eval.set_emissivity(EMISSIONLINE_NII_5755,
                        ntot * line_strengths[NII][TRANSITION_3_to_4]);
    eval.set_emissivity(EMISSIONLINE_NII_6548,
                        ntot * line_strengths[NII][TRANSITION_1_to_3]);
    eval.set_emissivity(EMISSIONLINE_NII_6584,
                        ntot * line_strengths[NII][TRANSITION_2_to_3]);
    eval.set_emissivity(EMISSIONLINE_NII_122mu,
                        ntot * line_strengths[NII][TRANSITION_1_to_2]);

    // OI
    // Osterbrock & Ferland (2006), table 3.14
    // ground state: 3P2
    // excited states: 3P1, 3P0, 1D2, 1S0
    // this is the sum of the 6300.3 and 6363.8 angstrom transitions
    eval.set_emissivity(EMISSIONLINE_OI_6300,
                        ntot * line_strengths[OI][TRANSITION_0_to_3]);
    eval.set_emissivity(EMISSIONLINE_OI_6364,
                        ntot * line_strengths[OI][TRANSITION_1_to_3]);

    // OII
    // Osterbrock & Ferland (2006), table 3.13
    // ground state: 4S3/2
    // excited states: 2D5/2, 2D3/2, 2P3/2, 2P1/2
    // this is the sum of the 3726.0 and 3728.8 angstrom transitions
    // note that Kenny's version wrongly included the 497.1 um transition as
    // well...
    eval.set_emissivity(EMISSIONLINE_OII_3727,
                        ntot * (line_strengths[OII][TRANSITION_0_to_1] +
                                line_strengths[OII][TRANSITION_0_to_2]));
    // this is the sum of the transitions at 7319.9, 7330.7, 7318.8 and 7329.6
    // angstrom
    eval.set_emissivity(EMISSIONLINE_OII_7325,
                        ntot * (line_strengths[OII][TRANSITION_1_to_4] +
                                line_strengths[OII][TRANSITION_2_to_4] +
                                line_strengths[OII][TRANSITION_1_to_3] +
                                line_strengths[OII][TRANSITION_2_to_3]));

    // OIII
    // Osterbrock & Ferland (2006), table 3.12
    // ground state: 3P0
    // excited states: 3P1, 3P2, 1D2, 1S0
    eval.set_emissivity(EMISSIONLINE_OIII_4363,
                        ntot * line_strengths[OIII][TRANSITION_3_to_4]);
    eval.set_emissivity(EMISSIONLINE_OIII_4959,
                        ntot * line_strengths[OIII][TRANSITION_1_to_3]);
    eval.set_emissivity(EMISSIONLINE_OIII_5007,
                        ntot * line_strengths[OIII][TRANSITION_2_to_3]);
    eval.set_emissivity(EMISSIONLINE_OIII_52mu,
                        ntot * line_strengths[OIII][TRANSITION_1_to_2]);
    eval.set_emissivity(EMISSIONLINE_OIII_88mu,
                        ntot * line_strengths[OIII][TRANSITION_0_to_1]);

    // NeIII
    // Osterbrock & Ferland (2006), table 3.14
    // ground state: 3P2
    // excited states: 3P1, 3P0, 1D2, 1S0
    eval.set_emissivity(EMISSIONLINE_NeIII_3869,
                        ntot * line_strengths[NeIII][TRANSITION_0_to_3]);
    eval.set_emissivity(EMISSIONLINE_NeIII_3968,
                        ntot * line_strengths[NeIII][TRANSITION_1_to_3]);
    eval.set_emissivity(EMISSIONLINE_NeIII_15mu,
                        ntot * line_strengths[NeIII][TRANSITION_0_to_1]);

    // SII
    // Osterbrock & Ferland (2006), table 3.13
    // ground state: 4S3/2
    // excited states: 2D3/2, 2D5/2, 2P1/2, 2P3/2
    // this is the sum of the 4068.6 and 4076.4 angstrom transitions
    eval.set_emissivity(EMISSIONLINE_SII_4072,
                        ntot * (line_strengths[SII][TRANSITION_0_to_3] +
                                line_strengths[SII][TRANSITION_0_to_4]));
    // this is the sum of the 6716.5 and 6730.8 angstrom transitions
    // note that Kenny's version wrongly includes the 314.5 um transition...
    eval.set_emissivity(EMISSIONLINE_SII_6725,
                        ntot * (line_strengths[SII][TRANSITION_0_to_1] +
                                line_strengths[SII][TRANSITION_0_to_2]));

    // SIII
    // Osterbrock & Ferland (2006), table 3.12
    // ground state: 3P0
    // excited states: 3P1, 3P2, 1D2, 1S0
    // this is the sum of the 9531.0 and 9068.9 angstrom transitions
    eval.set_emissivity(EMISSIONLINE_SIII_9405,
                        ntot * (line_strengths[SIII][TRANSITION_1_to_3] +
                                line_strengths[SIII][TRANSITION_2_to_3]));
    eval.set_emissivity(EMISSIONLINE_SIII_6312,
                        ntot * line_strengths[SIII][TRANSITION_3_to_4]);
    eval.set_emissivity(EMISSIONLINE_SIII_19mu,
                        ntot * line_strengths[SIII][TRANSITION_1_to_2]);
    eval.set_emissivity(EMISSIONLINE_SIII_33mu,
                        ntot * line_strengths[SIII][TRANSITION_0_to_1]);

    // CII
    // Osterbrock & Ferland (2006), table 3.9
    // ground state: 2P1/2
    // excited states: 2P3/2, 4P1/2, 4P3/2, 4P5/2
    // this is the 0 to 1 transition
    eval.set_emissivity(EMISSIONLINE_CII_158mu,
                        ntot * (line_strengths[CII][TRANSITION_0_to_1]));
    // this should be the sum of all 4P to 2P transitions
    // note that Kenny's code wrongly includes some 4P to 4P transitions...
    eval.set_emissivity(EMISSIONLINE_CII_2325,
                        ntot * (line_strengths[CII][TRANSITION_0_to_2] +
                                line_strengths[CII][TRANSITION_1_to_2] +
                                line_strengths[CII][TRANSITION_0_to_3] +
                                line_strengths[CII][TRANSITION_1_to_3] +
                                line_strengths[CII][TRANSITION_0_to_4] +
                                line_strengths[CII][TRANSITION_1_to_4]));

    // CIII
    // Osterbrock & Ferland (2006), table 3.8
    // ground state: 1S0
    // excited states: 3P0, 3P1, 3P2, 1P1
    // this is the sum of all 3P to 1S transitions
    // note that Kenny's code wrongly includes some 3P to 3P transitions...
    eval.set_emissivity(EMISSIONLINE_CIII_1908,
                        ntot * (line_strengths[CIII][TRANSITION_0_to_1] +
                                line_strengths[CIII][TRANSITION_0_to_2] +
                                line_strengths[CIII][TRANSITION_0_to_3]));

    // NIII
    // Osterbrock & Ferland (2006), table 3.9
    // ground state: 2P1/2
    // excited state: 2P3/2
    eval.set_emissivity(EMISSIONLINE_NIII_57mu, ntot * line_strengths[NIII][0]);

    // NeII
    // Osterbrock & Ferland (2006), table 3.11
    // ground state: 2P3/2
    // excited state: 2P1/2
    eval.set_emissivity(EMISSIONLINE_NeII_12mu, ntot * line_strengths[NeII][0]);

    // SIV
    // Osterbrock & Ferland (2006), table 3.10
    // ground state: 2P1/2
    // excited state: 2P3/2
    eval.set_emissivity(EMISSIONLINE_SIV_10mu, ntot * line_strengths[SIV][0]);

    // density weighted average temperature of ionized particles
    eval.set_emissivity(EMISSIONLINE_avg_T, ne * nhp * T);
    eval.set_emissivity(EMISSIONLINE_avg_T_count, ne * nhp);
#ifdef HAS_HELIUM
    // average ionized hydrogen and helium density product
    eval.set_emissivity(
        EMISSIONLINE_avg_nH_nHe,
        ne * (1. - ionization_variables.get_ionic_fraction(ION_He_n)));
#endif
    eval.set_emissivity(
        EMISSIONLINE_avg_nH_nHe_count,
        ne * (1. - ionization_variables.get_ionic_fraction(ION_H_n)));
    // we converted Kenny's constant from 1.e20 erg/cm^6/s to J/m^6/s
    // Osterbrock & Ferland (2006), table 4.6 (fit?)
    eval.set_emissivity(EMISSIONLINE_HeI_5876,
                        ne * nhep * 1.69e-38 * std::pow(T4, -1.065));
    // Verner & Ferland (1996), table 1
    eval.set_emissivity(
        EMISSIONLINE_Hrec_s,
        ne * nhp * 7.982e-23 /
            (std::sqrt(T / 3.148) * std::pow(1. + std::sqrt(T / 3.148), 0.252) *
             std::pow(1. + std::sqrt(T / 7.036e5), 1.748)));

    // HST WFC2 filters
    // wavelength ranges were based on data found on
    // http://www.stsci.edu/hst/wfpc2/documents/handbook/IHB_17.html
    // F439W: effective wavelength: 4283 A, width: 464.4 A
    //        range: [4051 A, 4515 A]
    // lines that contribute: OIII: 4 --> 3
    //                        SIII: 4 --> 0, 3 --> 0
    eval.set_emissivity(EMISSIONLINE_WFC2_F439W,
                        ntot * (line_strengths[OIII][TRANSITION_3_to_4] +
                                line_strengths[SIII][TRANSITION_0_to_3] +
                                line_strengths[SIII][TRANSITION_0_to_4]));
    // F555W: effective wavelength: 5202 A, width: 1222.6 A
    //        range: [4591 A, 5813 A]
    // lines that contribute: NI: 2 --> 0, 1 --> 0
    //                        NII: 4 --> 3
    //                        OI: 4 --> 3
    //                        OIII: 3 --> 2, 3 --> 1, 3 --> 0
    //                        HBeta
    eval.set_emissivity(EMISSIONLINE_WFC2_F555W,
                        eval.get_emissivity(EMISSIONLINE_HBeta) +
                            ntot * (line_strengths[NI][TRANSITION_0_to_1] +
                                    line_strengths[NI][TRANSITION_0_to_2] +
                                    line_strengths[NII][TRANSITION_3_to_4] +
                                    line_strengths[OI][TRANSITION_3_to_4] +
                                    line_strengths[OIII][TRANSITION_0_to_3] +
                                    line_strengths[OIII][TRANSITION_1_to_3] +
                                    line_strengths[OIII][TRANSITION_2_to_3]));
    // F675W: effective wavelength: 6714 A, width: 889.5 A
    //        range: [6269 A, 7159 A]
    // lines that contribute: NII: 3 --> 2, 3 --> 1, 3 --> 0
    //                        OI: 3 --> 2, 3 --> 1, 3 --> 0
    //                        SII: 2 --> 0, 1 --> 0
    //                        SIII: 4 --> 3
    //                        HAlpha
    eval.set_emissivity(EMISSIONLINE_WFC2_F675W,
                        eval.get_emissivity(EMISSIONLINE_HAlpha) +
                            ntot * (line_strengths[NII][TRANSITION_0_to_3] +
                                    line_strengths[NII][TRANSITION_1_to_3] +
                                    line_strengths[NII][TRANSITION_2_to_3] +
                                    line_strengths[OI][TRANSITION_0_to_3] +
                                    line_strengths[OI][TRANSITION_1_to_3] +
                                    line_strengths[OI][TRANSITION_2_to_3] +
                                    line_strengths[SII][TRANSITION_0_to_1] +
                                    line_strengths[SII][TRANSITION_0_to_2] +
                                    line_strengths[SIII][TRANSITION_3_to_4]));
  }

  return eval;
}

/**
 * @brief Calculate the emissivities for all cells in the given DensityGrid.
 *
 * @param grid DensityGrid to operate on.
 */
void EmissivityCalculator::calculate_emissivities(DensityGrid &grid) const {

  for (auto it = grid.begin(); it != grid.end(); ++it) {
    EmissivityValues *emissivities =
        new EmissivityValues(calculate_emissivities(
            it.get_ionization_variables(), _abundances, _lines));
    it.set_emissivities(emissivities);
  }
}

/**
 * @brief Get the emissivities for all cells in the given DensityGrid.
 *
 * @param grid DensityGrid to operate on.
 * @return std::vector containing EmissivityValues, one for each cell in the
 * grid (in the same order the grid is traversed).
 */
std::vector< EmissivityValues >
EmissivityCalculator::get_emissivities(DensityGrid &grid) const {

  std::vector< EmissivityValues > result(grid.get_number_of_cells());
  size_t index = 0;
  for (auto it = grid.begin(); it != grid.end(); ++it) {
    result[index] = calculate_emissivities(it.get_ionization_variables(),
                                           _abundances, _lines);
    ++index;
  }
  return result;
}

/**
 * @brief Get the emissivities for the given cell.
 *
 * @param ionization_variables Cell variables.
 * @param do_line Array telling which lines to output.
 * @param output Array to store the output in.
 */
void EmissivityCalculator::calculate_emissivities(
    IonizationVariables &ionization_variables,
    const bool do_line[NUMBER_OF_EMISSIONLINES],
    double output[NUMBER_OF_EMISSIONLINES]) const {

  EmissivityValues values =
      calculate_emissivities(ionization_variables, _abundances, _lines);
  for (int_fast32_t line = 0; line < NUMBER_OF_EMISSIONLINES; ++line) {
    if (do_line[line]) {
      output[line] = values.get_emissivity(line);
    }
  }
}<|MERGE_RESOLUTION|>--- conflicted
+++ resolved
@@ -152,7 +152,6 @@
         ntot * (1. - ionization_variables.get_ionic_fraction(ION_H_n));
 #ifdef HAS_HELIUM
     const double nhep =
-<<<<<<< HEAD
         ntot * (ionization_variables.get_ionic_fraction(ION_He_p1)) *
         abundances.get_abundance(ELEMENT_He);
     const double nhepp = ntot * (1.0 - ionization_variables.get_ionic_fraction(ION_He_n) -
@@ -161,19 +160,6 @@
     const double nhep = 0.;
     const double nhepp = 0.;
 #endif
-    const double ne = nhp + nhep + 2.*nhepp;
-
-
-=======
-        ntot * (1. - ionization_variables.get_ionic_fraction(ION_He_n) - ionization_variables.get_ionic_fraction(ION_He_p1)) *
-        abundances.get_abundance(ELEMENT_He);
-    const double nhpp = ntot*(ionization_variables.get_ionic_fraction(ION_He_p1));
-#else
-    const double nhep = 0.;
-    const double nhpp = 0.;
-#endif
-    const double ne = nhp + nhep + 2.0*nhpp;
->>>>>>> ec7fbe97
 
     // get the abundances of the ions used by the line cooling computation
     double abund[LINECOOLINGDATA_NUMELEMENTS];
