--- conflicted
+++ resolved
@@ -132,10 +132,6 @@
 
     } else {
       h0 = compute_ionization_state_hydrogen(alphaH, jH, ntot, gammaH);
-<<<<<<< HEAD
-
-=======
->>>>>>> ec7fbe97
     }
 #else
     const double h0 = compute_ionization_state_hydrogen(alphaH, jH, ntot, gammaH);
@@ -204,24 +200,6 @@
     compute_ionization_states_metals(
         j_metals, ne, T, T4, nh0, nhe0, nhp, _recombination_rates,
         _charge_transfer_rates, _collisional_rates, ionization_variables);
-
-<<<<<<< HEAD
-=======
-  } else {
-    // either we have a vacuum cell, or the mean intensity integral for hydrogen
-    // was zero
-    if (ntot > 0.) {
-      // mean intensity for hydrogen was zero, but we are collisionally ionizing, so do calulation
-      const double T = ionization_variables.get_temperature();
-      const double alphaH =
-          _recombination_rates.get_recombination_rate(ION_H_n, T);
-      const double gammaH =
-         _collisional_rates.get_collisional_rate(ION_H_n, T);
-
-      const double h0 = compute_ionization_state_hydrogen(alphaH, jH, ntot, gammaH);
-      ionization_variables.set_ionic_fraction(ION_H_n, h0);
-
->>>>>>> ec7fbe97
 
 
 
