--- conflicted
+++ resolved
@@ -1238,16 +1238,13 @@
 
 
 
-
-<<<<<<< HEAD
   CollisionalRates collisional_rates;
 
   // used to calculate both the ionization state and the temperature
   TemperatureCalculator *temperature_calculator = new TemperatureCalculator(
       sourcedistribution->get_total_luminosity(), abundances, line_cooling_data,
       *recombination_rates, charge_transfer_rates, collisional_rates, *params, log);
-=======
->>>>>>> ec7fbe97
+
 
   RestartManager restart_manager(*params);
   RandomGenerator restart_generator(random_seed);
