--- conflicted
+++ resolved
@@ -113,11 +113,6 @@
 
     number_done = 0;
     for (size_t i = 0; i < _subgrids.size(); ++i) {
-<<<<<<< HEAD
-      //cmac_assert(_total_number_of_photons[i] > 0);
-=======
-    //  cmac_assert(_total_number_of_photons[i] > 0);
->>>>>>> ec7fbe97
       number_done += _total_number_of_photons[i];
     }
     cmac_assert(number_done == number_of_photons);
